{
	"name": "dezog",
	"displayName": "DeZog",
<<<<<<< HEAD
	"version": "1.4.7",
=======
	"version": "1.4.9",
>>>>>>> 674005e3
	"publisher": "maziac",
	"description": "Visual Studio Code Debugger for the Z80/ZX Spectrum.",
	"author": {
		"name": "Thomas Busse"
	},
	"license": "MIT",
	"keywords": [
		"debugger",
		"debug",
		"z80",
		"z80-debug",
		"dezog",
		"zesarux",
		"zx",
		"spectrum",
		"assembler",
		"z80asm",
		"sjasmplus"
	],
	"engines": {
		"vscode": "^1.35.1",
		"node": "^7.9.0"
	},
	"icon": "images/dezog-icon.png",
	"categories": [
		"Debuggers"
	],
	"private": true,
	"repository": {
		"type": "git",
		"url": "https://github.com/maziac/DeZog"
	},
	"scripts": {
		"compile": "tsc -p ./src",
		"tslint": "eslint ./src/**/*.ts",
		"watch": "tsc -w -p ./src",
		"test": "mocha -u tdd ./out/tests/",
		"preinstall": "npx npm-force-resolutions",
		"postinstall": "node ./node_modules/vscode/bin/install",
		"package": "vsce package",
		"publish": "vsce publish"
	},
	"files": [],
	"dependencies": {
		"await-notify": "1.0.1",
		"binary-file": "^0.2.1",
		"gif-writer": "^0.9.3",
		"glob": "^7.1.6",
		"jsonc-parser": "^2.2.1",
		"mocha": "^7.1.1",
		"node-gzip": "^1.1.2",
		"rng": "^0.2.2",
		"ts-node": "^8.8.1",
		"vscode-debugadapter": "^1.39.1",
		"vscode-debugprotocol": "1.39.0"
	},
	"devDependencies": {
		"@types/mocha": "7.0.2",
		"@types/node": "13.9.5",
		"electron-rebuild": "^1.10.1",
		"minimist": "^1.2.5",
		"tslint": "^6.1.0",
		"typescript": "3.8.3",
		"vsce": "1.74.0",
		"vscode": "^1.1.36",
		"vscode-debugadapter-testsupport": "1.40.2"
	},
	"resolutions": {
		"minimist": "^1.2.5"
	},
	"bugs": {
		"url": "https://github.com/maziac/DeZog/issues"
	},
	"main": "./out/extension",
	"activationEvents": [
		"onDebug",
		"onCommand"
	],
	"contributes": {
		"configuration": {
			"type": "object",
			"title": "DeZog configuration",
			"properties": {
				"dezog.logpanel": {
					"description": "Write global logs to an output panel.",
					"type": "boolean",
					"scope": "resource"
				},
				"dezog.logfile": {
					"description": "Write global logs to the given file.",
					"type": "string",
					"scope": "resource"
				},
				"dezog.socket.logpanel": {
					"description": "Write socket logs to an output panel.",
					"type": "boolean",
					"scope": "resource"
				},
				"dezog.socket.logfile": {
					"description": "Write socket logs to the given file.",
					"type": "string",
					"scope": "resource"
				}
			}
		},
		"languages": [
			{
				"id": "asm-collection",
				"extensions": [
					".list",
					".lis",
					".a80",
					".asm",
					".inc",
					".s"
				],
				"aliases": [
					"Assembler file"
				]
			}
		],
		"breakpoints": [
			{
				"language": "asm-collection"
			},
			{
				"language": "z80-macroasm"
			},
			{
				"language": "z80-asm"
			},
			{
				"language": "zeus-asm"
			},
			{
				"language": "gbz80"
			},
			{
				"language": "pasmo"
			}
		],
		"commands": [
			{
				"command": "dezog.whatsNew",
				"title": "Show 'What's New' page of this DeZog release.",
				"category": "dezog"
			},
			{
				"command": "dezog.movePCtoCursor",
				"title": "Move Program Counter to Cursor",
				"category": "dezog"
			},
			{
				"command": "dezog.clearAllDecorations",
				"title": "Clear all decorations",
				"category": "dezog"
			},
			{
				"command": "dezog.runAllUnitTests",
				"title": "Run all unit tests",
				"category": "dezog"
			},
			{
				"command": "dezog.debugAllUnitTests",
				"title": "Run all unit tests in debug mode",
				"category": "dezog"
			},
			{
				"command": "dezog.cancelUnitTests",
				"title": "Cancels all running unit test cases.",
				"category": "dezog"
			},
			{
				"command": "dezog.getAllUnitTests",
				"title": "Get all unit test case labels.",
				"category": "dezog-partial-unit-testing"
			},
			{
				"command": "dezog.initUnitTests",
				"title": "Initializes partial unit testing.",
				"category": "dezog-partial-unit-testing"
			},
			{
				"command": "dezog.execUnitTestCase",
				"title": "(Delayed) execution of one unit test case.",
				"category": "dezog-partial-unit-testing"
			},
			{
				"command": "dezog.runPartialUnitTests",
				"title": "Run all unit test cases (from execUnitTestCase).",
				"category": "dezog-partial-unit-testing"
			},
			{
				"command": "dezog.debugPartialUnitTests",
				"title": "Run all unit test cases (from execUnitTestCase) in debug mode.",
				"category": "dezog-partial-unit-testing"
			}
		],
		"menus": {
			"commandPalette": [
				{
					"command": "dezog.whatsNew"
				},
				{
					"command": "dezog.runAllUnitTests"
				},
				{
					"command": "dezog.debugAllUnitTests"
				},
				{
					"command": "dezog.movePCtoCursor",
					"when": "false"
				},
				{
					"command": "dezog.clearAllDecorations"
				},
				{
					"command": "dezog.getAllUnitTests",
					"when": "false"
				},
				{
					"command": "dezog.execUnitTestCase",
					"when": "false"
				},
				{
					"command": "dezog.debugPartialUnitTests",
					"when": "false"
				},
				{
					"command": "dezog.runPartialUnitTests",
					"when": "false"
				},
				{
					"command": "dezog.initUnitTests",
					"when": "false"
				}
			],
			"editor/context": [
				{
					"when": "resourceLangId == asm-collection && inDebugMode",
					"command": "dezog.movePCtoCursor",
					"group": "debug"
				}
			]
		},
		"debuggers": [
			{
				"type": "dezog",
				"label": "DeZog",
				"program": "./out/emuldebugadapter.js",
				"runtime": "node",
				"configurationAttributes": {
					"launch": {
						"required": [
							"remoteType",
							"rootFolder"
						],
						"properties": {
							"remoteType": {
								"type": "string",
								"description": "It is possible to use DeZog with different remotes. Here you choose the type, i.e. 'zrcp' (ZEsarUX), 'zxnext' or 'zxsim' (internal Z80 simulator). Note: Certain features or properties are not available in all types.",
								"default": "zrcp"
							},
							"zrcp": {
								"hostname": {
									"type": "string",
									"description": "The hostname/IP address of the ZEsarUX Emulator."
								},
								"port": {
									"type": "number",
									"description": "The port of the ZEsarUX Emulator."
								},
								"loadDelay": {
									"type": "number",
									"description": "An additional delay before the assembler program is loaded in ZEsarUX. Use this only if you have problems starting the debug session on Windows. Default: 100ms on Windows, 0ms on other systems."
								},
								"socketTimeout": {
									"type": "number",
									"description": "In secs. If no response is received within this time the connection is disconnected. Usually you don't need to change this value. Defaults to 5 seconds."
								}
							},
							"cspect": {
								"hostname": {
									"type": "string",
									"description": "The hostname/IP address of the CSpect socket."
								},
								"port": {
									"type": "number",
									"description": "The port of the CSpect socket."
								},
								"socketTimeout": {
									"type": "number",
									"description": "In secs. If no response is received within this time the connection is disconnected. Usually you don't need to change this value. Defaults to 5 seconds."
								}
							},
							"zsim": {
								"loadZxRom": {
									"type": "boolean",
									"description": "Loads the 48K Spectrum ROM (or the 128K Spectrum ROM) at start. Otherwise the memory 0-0x3FFF is empty RAM.",
									"default": true
								},
								"zxKeyboard": {
									"type": "boolean",
									"description": "If enabled the simulator shows a keyboard to simulate keypresses.",
									"default": true
								},
								"visualMemory": {
									"type": "string",
									"description": "If enabled the simulator shows the access to the memory (0-0xFFFF) visually while the program is running.\nDifferent views are possible:\n- 'none': no view\n- '64K': One memory area of 64K, no banks.\n- 'ZX48': ROM and RAM as of the ZX Spectrum 48K.\n- 'ZX128': Banked memory as of the ZX Spectrum 48K (16k slots/banks).\n- 'ZXNEXT': Banked memory as of the ZX Next (8k slots/banks). The default depends on the banking settings.",
									"default": "ZX48"
								},
								"ulaScreen": {
									"type": "boolean",
									"description": "If enabled it shows the contents of the ZX Spectrum screen.",
									"default": true
								},
								"memoryPagingControl": {
									"type": "boolean",
									"description": "If enabled the ZX 128K memory banks can be paged in. Use this to simulate a ZX 128K.",
									"default": false
								},
								"tbblueMemoryManagementSlots": {
									"type": "boolean",
									"description": "If enabled the ZX Next memory banking is enabled through registers 0x50-0x57.",
									"default": false
								},
								"cpuLoadInterruptRange": {
									"type": "number",
									"description": "The number of interrupts to calculate the CPU-load average from. 0 to disable.",
									"default": 1
								},
								"Z80N": {
									"type": "boolean",
									"description": "Default is false. If enabled the Z80N extended instructions are supported. Default: If 'tbblueMemoryManagementSlots' defaults to true, otherwise false.",
									"default": false
								},
								"vsyncInterrupt": {
									"type": "boolean",
									"description": "Default is true if some ZX Spectrum feature is enabled otherwise false. If enabled an interrupt is generated after ca. 20ms (this assumes a CPU clock of 3.5MHz).",
									"default": false
								}
							},
							"zxnext": {
								"baudrate": {
									"type": "number",
									"description": "The baudrate. Note: If you change the baudrate here you also need to change the baudrate at the remote.",
									"default": 230400
								},
								"port": {
									"type": "string",
									"description": "The COM port. Nowadays this is normally USB/serial connection. E.g. /dev/tty.usbserial-#### on a Mac or COM1/COM2 etc. on Windows.",
									"default": "/dev/tty.usbserial"
								}
							},
							"unitTests": {
								"type": "boolean",
								"description": "Whether the configuration contains the unit tests or not. Default: false."
							},
							"rootFolder": {
								"type": "string",
								"description": "The path of the root folder. All other paths are relative to this. Usually set to ${workspaceFolder}."
							},
							"sjasmplusListFiles": {
								"type": "array",
								"description": "All sjasmplus list files. (Typically only one, but it's possible to add more here. E.g. a commented ROM disassembly could be added as complement to the program's list file.)",
								"items": {
									"type": "object",
									"required": [
										"path"
									],
									"properties": {
										"path": {
											"type": "string",
											"description": "Path to the assembler .list file."
										},
										"srcDirs": {
											"type": "array",
											"description": "If defined the files referenced in the list file will be used for stepping otherwise the list file itself will be used. The source directories are given here as an array of strings. All dirs are relative to the 'rootFolder'.",
											"default": [
												""
											]
										}
									}
								}
							},
							"z80asmListFiles": {
								"type": "array",
								"description": "All list files. (Typically only one, but it's possible to add more here. E.g. a commented ROM disassembly could be added as complement to the program's list file.)",
								"items": {
									"type": "object",
									"required": [
										"path"
									],
									"properties": {
										"path": {
											"type": "string",
											"description": "Path to the assembler .list file."
										},
										"srcDirs": {
											"type": "array",
											"description": "If defined the files referenced in the list file will be used for stepping otherwise the list file itself will be used. The source directories are given here either as an array of strings. All dirs are relative to the 'rootFolder'.",
											"default": [
												""
											]
										}
									}
								}
							},
							"z88dkListFiles": {
								"type": "array",
								"description": "All list files. (Typically only one, but it's possible to add more here. E.g. a commented ROM disassembly could be added as complement to the program's list file.)",
								"items": {
									"type": "object",
									"required": [
										"path"
									],
									"properties": {
										"path": {
											"type": "string",
											"description": "Path to the assembler .list file."
										},
										"mainFile": {
											"type": "string",
											"description": "Path to the main assembler source file that was used to produce the .list file.",
											"default": null
										},
										"srcDirs": {
											"type": "array",
											"description": "If defined the files referenced in the list file will be used for stepping otherwise the list file itself will be used. The source directories are given here as an array of strings. All dirs are relative to the 'rootFolder'.",
											"default": [
												""
											]
										},
										"addOffset": {
											"type": "number",
											"description": "To add an offset to each address in the .list file. Could be used if the addresses in the list file do not start at the ORG.",
											"default": 0
										},
										"z88dkMapFile": {
											"type": "string",
											"description": "Is required only for z88dk. The map file is required to correctly parse the label values and to get correct file/line to address associations.",
											"default": 0
										}
									}
								}
							},
							"smallValuesMaximum": {
								"type": "number",
								"description": "Interprets labels as address if value is bigger. Typically this is e.g. 512. So all numbers below are not treated as addresses if shown. So most constant values are covered with this as they are usually smaller than 512. Influences the formatting.",
								"default": 512
							},
							"disassemblerArgs": {
								"description": "Arguments passed to the disassembler.",
								"properties": {
									"esxdosRst": {
										"type": "boolean",
										"description": "For esxdos disassembly set this to 'true'."
									}
								}
							},
							"tmpDir": {
								"type": "string",
								"description": "A directory for temporary files created by this debug adapter. Used e.g. for disassemblies. E.g. '.tmp'"
							},
							"topOfStack": {
								"type": "string",
								"description": "(Optional) You should set this to the label or address which is above the topmost entry on the stack. It is used to determine the end of the call stack."
							},
							"execAddress": {
								"type": "string",
								"description": "The start address of program execution. Use a label or a number. Can only be omitted of a .sna file is loaded."
							},
							"load": {
								"type": "string",
								"description": "(Optional) Load a .tap or .sna file into the emulator on startup of the debug session."
							},
							"loadObjs": {
								"type": "array",
								"description": "List of one or many object files, i.e. memory dumps. Contains of 'path' and 'start' address. (Optional)",
								"items": {
									"type": "object",
									"properties": {
										"path": {
											"type": "string",
											"description": "Path to the object file (.o/.obj) file."
										},
										"start": {
											"type": "string",
											"description": "The start address, e.g. 32768. Defaults to 0."
										}
									}
								}
							},
							"startAutomatically": {
								"type": "boolean",
								"description": "Start automatically after launch. Default is false."
							},
							"resetOnLaunch": {
								"type": "boolean",
								"description": "Resets the cpu (on emulator) after starting the debugger before starting the program to debug."
							},
							"commandsAfterLaunch": {
								"type": "array",
								"description": "An array with commands that are executed after the program-to-debug is loaded. With '-e' or '-exec' you can pass commands to the debugger directly.",
								"items": {
									"type": "string"
								}
							},
							"skipInterrupt": {
								"type": "boolean",
								"description": "Skips the interrupt during stepping."
							},
							"history": {
								"reverseDebugInstructionCount": {
									"type": "number",
									"description": "Sets the number of instructions for reverse debugging. If set to 0 then reverse debugging is turned off. Default is 10000."
								},
								"spotCount": {
									"type": "number",
									"description": "Sets the number of instructions to show in a spot. If you set this e.g. to 5 then the 5 previous and the 5 next instructions related to the current position are shown. Use 0 to disable. Default is 10."
								},
								"codeCoverageEnabled": {
									"type": "boolean",
									"description": "Enables/disables code coverage. Default is 'true."
								}
							},
							"formatting": {
								"registerVarFormat": {
									"type": "array",
									"description": "Defines the formatting of the registers when displayed in the VARIABLES area. E.g. as hex value or as integer. Also allows to display labels and various other formats. Use:\n${name} = the name of the register, e.g. HL\n${hex} = value as hex, e.g. A9F5\n${dhex} = value as hex with space between bytes, e.g. A9 F5\n${unsigned} = value as unsigned, e.g. 1234\n$(signed) = value as signed, e.g. -59\n$(bits) = value as bits , e.g. 10011011\n$(flags) = value interpreted as status flags (only useful for F and F'), e.g. ZNC\n${labels} = value as label (or several labels)\n{labelsplus} = value as label (or several labels) plus an index/offset\n${pre:labels:join} = value as label (or several labels). If no label is found nothing is printed. If at least 1 label is found the 'pre' string is printed followed by the label(s). If more than 1 label is found they are concatenated with the 'join' string.\n${b@:...} = This prefix to hex, unsigned, signed or bits allows to show the memory content of the value, i.e. it uses the value as address and shows it's contents. E.g. you can use ${b@:bits} to show the memory contents of the address the register is pointing at as a bit value.",
									"items": {
										"type": "string"
									}
								},
								"registerHoverFormat": {
									"type": "array",
									"description": "see registerVarFormat. Format when hovering over a register",
									"items": {
										"type": "string"
									}
								},
								"arrayByteFormat": {
									"type": "string",
									"description": "see registerVarFormat. Format for BYTEs in the WATCHES area and when hovering."
								},
								"arrayWordFormat": {
									"type": "string",
									"description": "see registerVarFormat. Format for WORDs in the WATCHES area and when hovering."
								},
								"stackVarFormat": {
									"type": "string",
									"description": "see registerVarFormat. Format for the pushed values in the STACK area."
								}
							},
							"memoryViewer": {
								"addressColor": {
									"type": "string",
									"description": "The text color of the address field."
								},
								"bytesColor": {
									"type": "string",
									"description": "The color of the bytes shown in hex."
								},
								"asciiColor": {
									"type": "string",
									"description": "The text color of the ascii field."
								},
								"addressHoverFormat": {
									"type": "string",
									"description": "see registerVarFormat. Format for the address when hovering."
								},
								"valueHoverFormat": {
									"type": "string",
									"description": "see registerVarFormat. Format for the value when hovering."
								},
								"registerPointerColors": {
									"type": "array",
									"description": "An array with register/color pairs. All selected register will appear with the correspondent color in the memory view. Registers not chosen will not appear.",
									"items": [
										{
											"type": "string"
										},
										{
											"type": "string"
										}
									],
									"default": [
										"HL",
										"darkgreen",
										"DE",
										"darkcyan",
										"BC",
										"dimgray",
										"IX",
										"darkorange",
										"IY",
										"darkviolet"
									]
								},
								"registersMemoryView": {
									"type": "array",
									"description": "An array of register to show in the register memory view. This view is automatically opened at startup and shows the memory the registers point to. E.g. [ 'HL', 'DE', 'IX' ].",
									"items": {
										"type": "string"
									},
									"default": [
										"HL",
										"DE",
										"BC",
										"IX",
										"IY"
									]
								}
							},
							"unitTestTimeout": {
								"type": "number",
								"description": "(Optional) The timeout for unit tests. If a test lasts longer it is assumed as failed. In secs. Default = 5s."
							}
						}
					}
				},
				"configurationSnippets": [
					{
						"label": "DeZog: Launch",
						"description": "Configuration for DeZog.",
						"body": {
							"type": "dezog",
							"request": "launch",
							"name": "DeZog",
							"remoteType": "zsim",
							"zrcp": {
								"port": 10000
							},
							"cspect": {
								"port": 10000
							},
							"zsim": {
							},
							"zxnext": {
								"baudrate": 230400,
								"port": "/dev/tty.usbserial"
							},
							"topOfStack": "stack_top",
							"listFiles": [
								{
									"path": "path_to_your_assembler_file.list"
								}
							],
							"disassemblerArgs": {
								"esxdosRst": true
							},
							"load": "path_to_your_sna_file.sna",
							"skipInterrupt": true,
							"codeCoverage": false
						}
					}
				]
			}
		]
	}
}<|MERGE_RESOLUTION|>--- conflicted
+++ resolved
@@ -1,11 +1,7 @@
 {
 	"name": "dezog",
 	"displayName": "DeZog",
-<<<<<<< HEAD
-	"version": "1.4.7",
-=======
-	"version": "1.4.9",
->>>>>>> 674005e3
+	"version": "1.4.10",
 	"publisher": "maziac",
 	"description": "Visual Studio Code Debugger for the Z80/ZX Spectrum.",
 	"author": {
@@ -642,8 +638,7 @@
 							"cspect": {
 								"port": 10000
 							},
-							"zsim": {
-							},
+							"zsim": {},
 							"zxnext": {
 								"baudrate": 230400,
 								"port": "/dev/tty.usbserial"
