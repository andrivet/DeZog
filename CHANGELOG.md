--- conflicted
+++ resolved
@@ -1,14 +1,13 @@
 # Changelog
 
-<<<<<<< HEAD
 # 3.3.0
 - ZEsarUX:
 	- Support for ZEsarUX version 10.3
 	- Closes all ZEsarUX menus (close-all-menus) when a debug session starts
-=======
-# 3.2.5
 - Improvements in disconnection handling.
 - launch.json: 'loadObjs' 'start' also supports labels.
+- ZXNext: Requires now dezogif v2.2.0. Older versions not supported anymore.
+- Exchanged aduh95 with node-graphviz library.
 
 # 3.2.4
 - Fix for #110: Attempts to start debugging result in error Cannot evaluate 'execAddress'.
@@ -20,7 +19,6 @@
 # 3.2.3
 - Fix for #109: Extension host terminated unexpectedly 3 times within the last 5 minutes. aduh95/graphviz.js has been replaced with node-graphviz.
 - Changed disassembly of e.g. 'LD DE,8000.1' to 'LD DE,$8000.1'
->>>>>>> 8962ff12
 
 # 3.2.2
 - Fix for #108: Reverse engineering: Call Graph and Flow Chart failing to render.
